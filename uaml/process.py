--- conflicted
+++ resolved
@@ -6,16 +6,9 @@
 """
 import multiprocessing as mp
 import numpy as np
-<<<<<<< HEAD
-=======
 
 from sklearn.base import clone
 from sklearn.model_selection import StratifiedShuffleSplit
-
-from . import utils as u
->>>>>>> 42a3479f
-
-from sklearn.base import clone
 from .utils import calculate_uncertainty_jsd
 
 """ some state vars that are needed """
@@ -35,30 +28,17 @@
 def _fit(n_models):
     global FITSTATE
     models = []
-<<<<<<< HEAD
-    for _ in range(n_models): 
-        model = {}
-        # Create estimator, given parameters of base estimator and bootstrap sample indices
-        model["clf"] = clone(FITSTATE["model"].estimator)
-        model["ind"] = FITSTATE["model"].random_state_.randint(0, FITSTATE["model"].X_.shape[0], size=FITSTATE["model"].n_samples_)
-        try:
-            model["clf"].fit(FITSTATE["model"].X_[model["ind"], :], FITSTATE["model"].y_[model["ind"]])
-        except Exception as e:
-            print("Exception caught while fitting ensemble: {0}".format(e),flush=True) 
-        models.append(model)
-=======
-    ss = StratifiedShuffleSplit(n_splits=n_models, train_size=fit_state["model"].n_samples_, random_state=fit_state["model"].random_state_)
+    ss = StratifiedShuffleSplit(n_splits=n_models, train_size=FITSTATE["model"].n_samples_, random_state=FITSTATE["model"].random_state_)
     try: 
-        for train_index, _ in ss.split(fit_state["model"].X_, fit_state["model"].y_):
+        for train_index, _ in ss.split(FITSTATE["model"].X_, FITSTATE["model"].y_):
             model = {}
             # Create estimator, given parameters of base estimator and bootstrap sample indices
-            model["clf"] = clone(fit_state["model"].estimator)
+            model["clf"] = clone(FITSTATE["model"].estimator)
             model["ind"] = train_index
-            model["clf"].fit(fit_state["model"].X_[model["ind"], :], fit_state["model"].y_[model["ind"]])
+            model["clf"].fit(FITSTATE["model"].X_[model["ind"], :], FITSTATE["model"].y_[model["ind"]])
             models.append(model)
     except Exception as e:
         print("Exception caught while fitting ensemble: {0}".format(e),flush=True) 
->>>>>>> 42a3479f
 
     return models
 
